--- conflicted
+++ resolved
@@ -599,11 +599,7 @@
         self,
         api_key: Optional[str],
         base_url: str = "https://api.exa.ai",
-<<<<<<< HEAD
         user_agent: str = "exa-py 1.8.3",
-=======
-        user_agent: str = "exa-py 1.7.3",
->>>>>>> 1e811d25
     ):
         """Initialize the Exa client with the provided API key and optional base URL and user agent.
 
